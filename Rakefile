--- conflicted
+++ resolved
@@ -12,10 +12,7 @@
   sh "mingw32-make -C src"
   cp 'src/stub.exe', 'share/ocra/stub.exe'
   cp 'src/stubw.exe', 'share/ocra/stubw.exe'
-<<<<<<< HEAD
   cp 'src/edicon.exe', 'share/ocra/edicon.exe'
-=======
->>>>>>> 8b7e5478
 end
 
 task :test => :stub
