--- conflicted
+++ resolved
@@ -791,13 +791,8 @@
         elsif defined?(Gem) and gemhome = Gem.path.find { |pth| fullpath.subpath?(pth) }
           # Features found in any other Gem path (e.g. ~/.gems) is put
           # in a special 'gemhome' folder.
-<<<<<<< HEAD
           targetpath = GEMHOMEDIR / fullpath.relative_path_from(Pathname(gemhome))
-          libs << [ fullpath, targetpath ]
-=======
-          targetpath = GEMHOMEDIR / fullpath.relative_path_from(gemhome)
           libs << [fullpath, targetpath]
->>>>>>> 3164eb48
         elsif fullpath.subpath?(src_prefix) || path == working_directory
           # Any feature found inside the src_prefix automatically gets
           # added as a source file (to go in 'src').
