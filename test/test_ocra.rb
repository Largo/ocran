require "test/unit"
require "tmpdir"
require "fileutils"
require "rbconfig"
include FileUtils

class TestOcra < Test::Unit::TestCase

  # Default arguments for invoking OCRA when running tests.
  DefaultArgs = [ '--quiet', '--no-lzma' ]

<<<<<<< HEAD
  TESTED_OCRA = ENV['TESTED_OCRA'] || 'ocra.rb'
=======
  # Root of OCRA.
  OcraRoot = File.expand_path(File.join(File.dirname(__FILE__), '..'))

  # Path to test fixtures.
  FixturePath = File.expand_path(File.join(File.dirname(__FILE__), 'fixtures'))

  attr_reader :ocra
>>>>>>> 1849f5e4

  def initialize(*args)
    super(*args)
    @testnum = 0
<<<<<<< HEAD
    @ocra = File.expand_path(File.join(File.dirname(__FILE__), '..', 'bin', TESTED_OCRA))
=======
    @ocra = File.join(OcraRoot, 'bin', 'ocra.rb')
>>>>>>> 1849f5e4
    ENV['RUBYOPT'] = ""
  end

  # Sets up an directory with a copy of a fixture and yields to the
  # block, then cleans up everything. A fixture here is a hierachy of
  # files located in test/fixtures.
  def with_fixture(name)
    path = File.join(FixturePath, name)
    cp_r path, '.'
    begin
      cd name do
        yield
      end
    ensure
      rm_rf name
    end
  end

  # Sets up temporary environment variables and yields to the
  # block. When the block exits, the environment variables are set
  # back to their original values.
  def with_env(hash)
    old = {}
    hash.each do |k,v|
      old[k] = ENV[k]
      ENV[k] = v
    end
    begin
      yield
    ensure
      hash.each do |k,v|
        ENV[k] = old[k]
      end
    end
  end
  
  # Test setup method. Creates a tempory directory to work in and
  # changes to it. 
  def setup
    @testnum += 1
    @tempdirname = ".ocratest-#{$$}-#{@testnum}"
    Dir.mkdir @tempdirname
    Dir.chdir @tempdirname
  end

  # Test cleanup method. Exits the temporary directory and deletes it.
  def teardown
    Dir.chdir '..'
    FileUtils.rm_rf @tempdirname
  end

  # Hello world test. Test that we can build and run executables.
  def test_helloworld
    with_fixture 'helloworld' do
      assert system("ruby", ocra, "helloworld.rb", *DefaultArgs)
      assert File.exist?("helloworld.exe")
      assert system("helloworld.exe")
    end
  end

  # Test that executables can writing a file to the current working
  # directory.
  def test_writefile
    with_fixture 'writefile' do
      assert system("ruby", ocra, "writefile.rb", *DefaultArgs)
      assert File.exist?("writefile.exe")
      assert system("writefile.exe")
      assert File.exist?("output.txt")
      assert "output", File.read("output.txt")
    end
  end

  # Test that scripts can exit with a specific exit status code.
  def test_exitstatus
    with_fixture 'exitstatus' do
      assert system("ruby", ocra, "exitstatus.rb", *DefaultArgs)
      system("exitstatus.exe")
      assert_equal 167, $?.exitstatus
    end
  end

  # Test that arguments are passed correctly to scripts.
  def test_arguments
    with_fixture 'arguments' do
      assert system("ruby", ocra, "arguments.rb", *DefaultArgs)
      assert File.exist?("arguments.exe")
      system("arguments.exe foo \"bar baz\"")
      assert_equal 5, $?.exitstatus
    end
  end

  # Test that the standard output from a script can be redirected to a
  # file.
  def test_stdout_redir
    with_fixture 'stdoutredir' do
      assert system("ruby", ocra, "stdoutredir.rb", *DefaultArgs)
      assert File.exist?("stdoutredir.exe")
      system("stdoutredir.exe > output.txt")
      assert File.exist?("output.txt")
      assert_equal "Hello, World!\n", File.read("output.txt")
    end
  end

  # Test that the standard input to a script can be redirected from a
  # file.
  def test_stdin_redir
    with_fixture 'stdinredir' do
      assert system("ruby", ocra, "stdinredir.rb", *DefaultArgs)
      assert File.exist?("stdinredir.exe")
      system("stdinredir.exe < input.txt")
      assert 104, $?.exitstatus
    end
  end

  # Test that executables can include dll's using the --dll
  # option. Sets PATH=. while running the executable so that it can't
  # find the DLL from the Ruby installation.
  def test_gdbmdll
    with_fixture 'gdbmdll' do
      assert system("ruby", ocra, "gdbmdll.rb", *DefaultArgs)
      with_env 'PATH' => '.' do
        system("gdbmdll.exe")
        assert_equal 104, $?.exitstatus
      end
    end
  end

  # Test that scripts can require a file relative to the location of
  # the script and that such files are correctly added to the
  # executable.
  def test_relative_require
    with_fixture 'relativerequire' do
      assert system("ruby", ocra, "relativerequire.rb", *DefaultArgs)
      assert File.exist?("relativerequire.exe")
      system("relativerequire.exe")
      assert_equal 160, $?.exitstatus
    end
  end

  # Test that autoloaded files which are not actually loaded while
  # running the script through Ocra are included in the resulting
  # executable.
  def test_autoload
    with_fixture 'autoload' do
      assert system("ruby", ocra, "autoload.rb", *DefaultArgs)
      assert File.exist?("autoload.exe")
      File.unlink('foo.rb')
      assert system("autoload.exe")
    end
  end

  # Test that autoload statement which point to non-existing files are
  # ignored by Ocra (a warning may be logged).
  def test_autoload_missing
    with_fixture 'autoloadmissing' do
      assert system("ruby", ocra, "autoloadmissing.rb", *DefaultArgs)
      assert File.exist?("autoloadmissing.exe")
      assert system("autoloadmissing.exe")
    end
  end

  # Test that Ocra picks up autoload statement nested in modules.
  def test_autoload_nested
    with_fixture 'autoloadnested' do
      assert system("ruby", ocra, "autoloadnested.rb", *DefaultArgs)
      assert File.exist?("autoloadnested.exe")
      File.unlink('foo.rb')
      assert system("autoloadnested.exe")
    end
  end

  # Test that we can use custom include paths when invoking Ocra (ruby
  # -I somepath). In this case the lib scripts are put in the src/
  # directory.
  def test_relative_loadpath1_ilib
    with_fixture 'relloadpath1' do
      assert system('ruby', '-I', 'lib', ocra, 'relloadpath1.rb', *DefaultArgs)
      assert File.exist?('relloadpath1.exe')
      assert system('relloadpath1.exe')
    end
  end

  # Same as above with './lib'
  def test_relative_loadpath_idotlib
    with_fixture 'relloadpath1' do
      assert system('ruby', '-I', './lib', ocra, 'relloadpath1.rb', *DefaultArgs)
      assert File.exist?('relloadpath1.exe')
      assert system('relloadpath1.exe')
    end
  end

  # Test that we can use custom include paths when invoking Ocra (env
  # RUBYLIB=lib). In this case the lib scripts are put in the src/
  # directory.
  def test_relative_loadpath_rubyliblib
    with_fixture 'relloadpath1' do
      with_env 'RUBYLIB' => 'lib' do
        assert system('ruby', ocra, 'relloadpath1.rb', *DefaultArgs)
        assert File.exist?('relloadpath1.exe')
        assert system('relloadpath1.exe')
      end
    end
  end

  # Same as above with './lib'
  def test_relative_loadpath_rubylibdotlib
    with_fixture 'relloadpath1' do
      with_env 'RUBYLIB' => './lib' do
        assert system('ruby', ocra, 'relloadpath1.rb', *DefaultArgs)
        assert File.exist?('relloadpath1.exe')
        assert system('relloadpath1.exe')
      end
    end
  end

  # Relative path with .. prefix (../lib).
  def test_relative_loadpath2_idotdotlib
    with_fixture 'relloadpath2' do
      cd 'src' do
        assert system('ruby', '-I', '../lib', ocra, 'relloadpath2.rb', *DefaultArgs)
        assert File.exist?('relloadpath2.exe')
        assert system('relloadpath2.exe')
      end
    end
  end

  # Test that scripts which modify $LOAD_PATH with a relative path
  # (./lib) work correctly.
  def test_relloadpath3
    with_fixture 'relloadpath3' do
      assert system('ruby', ocra, 'relloadpath3.rb', *DefaultArgs)
      assert File.exist?('relloadpath3.exe')
      assert system('relloadpath3.exe')
    end
  end

  # Test that scripts which modify $LOAD_PATH with a relative path
  # (../lib) work correctly.
  def test_relloadpath4
    with_fixture 'relloadpath4' do
      cd 'src' do
        assert system('ruby', ocra, 'relloadpath4.rb', *DefaultArgs)
        assert File.exist?('relloadpath4.exe')
        assert system('relloadpath4.exe')
      end
    end
  end

  # Test that ocra.rb accepts --version and outputs the version number.
  def test_version
    assert_match(/^Ocra \d+(\.\d)+$/, `ruby #{ocra} --version`)
  end

  # Test that ocra.rb accepts --icon.
  def test_icon
    with_fixture 'helloworld' do
      icofile = File.join(OcraRoot, 'src', 'vit-ruby.ico')
      assert system("ruby", ocra, '--icon', icofile, "helloworld.rb", *DefaultArgs)
      assert File.exist?("helloworld.exe")
      assert system("helloworld.exe")
    end
  end

  # Test that additional non-script files can be added to the
  # executable and used by the script.
  def test_resource
    with_fixture 'resource' do
      assert system("ruby", ocra, "resource.rb", "resource.txt", "res/resource.txt", *DefaultArgs)
      assert File.exist?("resource.exe")
      assert system("resource.exe")
    end
  end
end
<|MERGE_RESOLUTION|>--- conflicted
+++ resolved
@@ -9,9 +9,9 @@
   # Default arguments for invoking OCRA when running tests.
   DefaultArgs = [ '--quiet', '--no-lzma' ]
 
-<<<<<<< HEAD
+  # Name of the tested ocra script.
   TESTED_OCRA = ENV['TESTED_OCRA'] || 'ocra.rb'
-=======
+
   # Root of OCRA.
   OcraRoot = File.expand_path(File.join(File.dirname(__FILE__), '..'))
 
@@ -19,16 +19,11 @@
   FixturePath = File.expand_path(File.join(File.dirname(__FILE__), 'fixtures'))
 
   attr_reader :ocra
->>>>>>> 1849f5e4
 
   def initialize(*args)
     super(*args)
     @testnum = 0
-<<<<<<< HEAD
     @ocra = File.expand_path(File.join(File.dirname(__FILE__), '..', 'bin', TESTED_OCRA))
-=======
-    @ocra = File.join(OcraRoot, 'bin', 'ocra.rb')
->>>>>>> 1849f5e4
     ENV['RUBYOPT'] = ""
   end
 
