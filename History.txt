<<<<<<< HEAD
=== 1.1.0

* Added an icon to the executable. Can be replaced from a .ico file
  using the --icon <ico> option.

* Improved handling of load paths added either from the command line
  (ruby -I), RUBYLIB environment variable or during the script (by
  modifying $: or $LOAD_PATH).
=======
=== 1.0.3 / 2009-05-25

* Fixed invokation of executables with spaces in path names (#25966).

* Fixed inverted handling of --windows & --console (#25974)

* Fixed installation issue with RubyGems (missing "lib")
>>>>>>> 8b7e5478

=== 1.0.2 / 2009-05-10

* Added stubw.exe to gem (was missing 1.0.1)

=== 1.0.1 / 2009-05-05

* Added stub with windows runtime for windowed applications
  (e.g. wxRuby) and fixed issue where OCRA would use ruby.exe instead
  of rubyw.exe for such programs. [#25774]

=== 1.0.0 / 2009-04-05

* 1 major enhancement

  * Birthday!<|MERGE_RESOLUTION|>--- conflicted
+++ resolved
@@ -1,4 +1,3 @@
-<<<<<<< HEAD
 === 1.1.0
 
 * Added an icon to the executable. Can be replaced from a .ico file
@@ -7,7 +6,7 @@
 * Improved handling of load paths added either from the command line
   (ruby -I), RUBYLIB environment variable or during the script (by
   modifying $: or $LOAD_PATH).
-=======
+
 === 1.0.3 / 2009-05-25
 
 * Fixed invokation of executables with spaces in path names (#25966).
@@ -15,7 +14,6 @@
 * Fixed inverted handling of --windows & --console (#25974)
 
 * Fixed installation issue with RubyGems (missing "lib")
->>>>>>> 8b7e5478
 
 === 1.0.2 / 2009-05-10
 
